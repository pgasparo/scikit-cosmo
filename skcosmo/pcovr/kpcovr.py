import numpy as np
from functools import partial
from sklearn.utils.validation import check_X_y, check_is_fitted
from sklearn.utils import check_array
from sklearn.decomposition._base import _BasePCA
from sklearn.linear_model._base import LinearModel
from sklearn.metrics.pairwise import pairwise_kernels

from skcosmo.utils import eig_solver
from skcosmo.pcovr import pcovr_kernel
from skcosmo.preprocessing import KernelFlexibleCenterer


class KPCovR(_BasePCA, LinearModel):
    """
    Performs Kernel Principal Covariates Regression, as described in
    `[Helfrecht, et al., 2020]
    <https://iopscience.iop.org/article/10.1088/2632-2153/aba9ef>`_.

    Parameters
    ----------
    mixing: float, defaults to 1
        mixing parameter, as described in PCovR as :math:`{\\alpha}`

    n_components: int, float or str, default=None
        Number of components to keep.
        if n_components is not set all components are kept::

            n_components == min(n_samples, n_features)

    kernel: "linear" | "poly" | "rbf" | "sigmoid" | "cosine" | "precomputed"
        Kernel. Default="linear".

    gamma: float, default=1/n_features
        Kernel coefficient for rbf, poly and sigmoid kernels. Ignored by other
        kernels.

    degree: int, default=3
        Degree for poly kernels. Ignored by other kernels.

    coef0: float, default=1
        Independent term in poly and sigmoid kernels.
        Ignored by other kernels.

    kernel_params: mapping of string to any, default=None
        Parameters (keyword arguments) and values for kernel passed as
        callable object. Ignored by other kernels.

    regularization: float, default=1E-6
            Regularization parameter to use in all regression operations.

    fit_inverse_transform: bool, default=False
        Learn the inverse transform for non-precomputed kernels.
        (i.e. learn to find the pre-image of a point)

    tol: float, default=0.0
        Tolerance for singular values computed by svd_solver == 'arpack'.
        Must be of range [0.0, infinity).

    n_jobs: int, default=None
        The number of parallel jobs to run.
        ``None`` means 1 unless in a :obj:`joblib.parallel_backend` context.
        ``-1`` means using all processors.


    Attributes
    ----------

    mixing_: float, defaults to 1
        mixing parameter, as described in PCovR as :math:`{\\alpha}`

    regularization_: float, default=1E-6
            Regularization parameter to use in all regression operations.

    tol: float, default=0.0
        Tolerance for singular values computed by svd_solver == 'arpack'.
        Must be of range [0.0, infinity).

    n_components_: int
        The estimated number of components, which equals the parameter
        n_components, or the lesser value of n_features and n_samples
        if n_components is None.

    pt__: ndarray of size :math:`({n_{components}, n_{components}})`
           pseudo-inverse of the latent-space projection, which
           can be used to contruct projectors from latent-space

    pkt_: ndarray of size :math:`({n_{samples}, n_{components}})`
           the projector, or weights, from the input kernel :math:`\\mathbf{K}`
           to the latent-space projection :math:`\\mathbf{T}`

    pky_: ndarray of size :math:`({n_{samples}, n_{properties}})`
           the projector, or weights, from the input kernel :math:`\\mathbf{K}`
           to the properties :math:`\\mathbf{Y}`

    pty_: ndarray of size :math:`({n_{components}, n_{properties}})`
          the projector, or weights, from the latent-space projection
          :math:`\\mathbf{T}` to the properties :math:`\\mathbf{Y}`

    ptx_: ndarray of size :math:`({n_{components}, n_{features}})`
         the projector, or weights, from the latent-space projection
         :math:`\\mathbf{T}` to the feature matrix :math:`\\mathbf{X}`

    X_fit_: ndarray of shape (n_samples, n_features)
        The data used to fit the model. This attribute is used to build kernels
        from new data.

    References
    ----------
        1.  B. A. Helfrecht, R. K. Cersonsky, G. Fraux, and M. Ceriotti,
            'Structure-property maps with Kernel principal covariates regression',
            Machine Learning: Science and Technology 1(4):045021, 2020
        2.  S. de Jong, H. A. L. Kiers, 'Principal Covariates
            Regression: Part I. Theory', Chemometrics and Intelligent
            Laboratory Systems 14(1): 155-164, 1992
        3.  M. Vervolet, H. A. L. Kiers, W. Noortgate, E. Ceulemans,
            'PCovR: An R Package for Principal Covariates Regression',
            Journal of Statistical Software 65(1):1-14, 2015

    Examples
    --------
    >>> import numpy as np
    >>> from skcosmo.pcovr import KPCovR
    >>> from skcosmo.preprocessing import StandardFlexibleScaler as SFS
    >>>
    >>> X = np.array([[-1, 1, -3, 1], [1, -2, 1, 2], [-2, 0, -2, -2], [1, 0, 2, -1]])
    >>> X = SFS().fit_transform(X)
    >>> Y = np.array([[ 0, -5], [-1, 1], [1, -5], [-3, 2]])
    >>> Y = SFS(column_wise=True).fit_transform(Y)
    >>>
    >>> kpcovr = KPCovR(mixing=0.1, n_components=2, kernel='rbf', gamma=2)
    >>> kpcovr.fit(X, Y)
        KPCovR(coef0=1, degree=3, fit_inverse_transform=False, gamma=0.01, kernel='rbf',
           kernel_params=None, mixing=None, n_components=2, n_jobs=None,
           regularization=None, tol=1e-12)
    >>> T = kpcovr.transform(X)
        [[ 1.01199065, -0.35439061],
         [-0.68099591,  0.48912275],
         [ 1.4677616 ,  0.13757037],
         [-1.79874193, -0.27232032]]
    >>> Yp = kpcovr.predict(X)
        [[-0.01044648, -0.84443158],
         [-0.1758848 ,  0.16224503],
         [ 0.1573037 , -0.84211944],
         [-0.51133139,  0.32552881]]
    >>> kpcovr.score(X, Y)
        (0.5312320029915978, 0.06254540655698511)
    """

    def __init__(
        self,
        mixing=0.0,
        n_components=None,
        *,
        kernel="linear",
        gamma=None,
        degree=3,
        coef0=1,
        regularization=1e-6,
        kernel_params=None,
        fit_inverse_transform=False,
        tol=1e-12,
        n_jobs=None,
    ):

        self.mixing_ = mixing
        self.n_components = n_components
        self.regularization_ = regularization
        self.tol = tol

        self.kernel = kernel
        self.kernel_params = kernel_params
        self.gamma = gamma
        self.degree = degree
        self.coef0 = coef0
        self.n_jobs = n_jobs

        self.fit_inverse_transform = fit_inverse_transform

        self._eig_solver = partial(
            eig_solver, n_components=self.n_components, tol=self.tol, add_null=True
        )

    @property
    def _pairwise(self):
        return self.kernel == "precomputed"

    def _get_kernel(self, X, Y=None):
        if callable(self.kernel):
            params = self.kernel_params or {}
        else:
            params = {"gamma": self.gamma, "degree": self.degree, "coef0": self.coef0}
        return pairwise_kernels(
            X, Y, metric=self.kernel, filter_params=True, n_jobs=self.n_jobs, **params
        )

    def _fit(self, K, Yhat, W):
        """
        Fit the model with the computed kernel and approximated properties.
        """

        K = self._centerer.fit_transform(K)
        K_tilde = pcovr_kernel(mixing=self.mixing_, X=K, Y=Yhat, kernel="precomputed")

        v, U = eig_solver(
            K_tilde, tol=self.tol, n_components=self.n_components
        )

        P = (self.mixing_ * np.eye(K.shape[0])) + (1.0 - self.mixing_) * (W @ Yhat.T)

        v_inv = np.diagflat(1.0 / v)

        self.pkt_ = P @ U @ np.sqrt(v_inv)

        T = K @ self.pkt_

        self.pt__ = np.linalg.lstsq(T, np.eye(T.shape[0]), rcond=self.regularization_)[0]

    def fit(self, X, Y, Yhat=None, W=None):
        """

        Fit the model with X and Y.

        Parameters
        ----------
        X: array-like, shape (n_samples, n_features)
            Training data, where n_samples is the number of samples and
            n_features is the number of features.

            It is suggested that :math:`\\mathbf{X}` be centered by its column-
            means and scaled. If features are related, the matrix should be scaled
            to have unit variance, otherwise :math:`\\mathbf{X}` should be
            scaled so that each feature has a variance of 1 / n_features.

        Y: array-like, shape (n_samples, n_properties)
            Training data, where n_samples is the number of samples and
            n_properties is the number of properties

            It is suggested that :math:`\\mathbf{X}` be centered by its column-
            means and scaled. If features are related, the matrix should be scaled
            to have unit variance, otherwise :math:`\\mathbf{Y}` should be
            scaled so that each feature has a variance of 1 / n_features.

        Yhat: array-like, shape (n_samples, n_properties), optional
            Regressed training data, where n_samples is the number of samples and
            n_properties is the number of properties. If not supplied, computed
            by ridge regression.

        Returns
        -------
        self: object
            Returns the instance itself.

        """

        X, Y = check_X_y(X, Y, y_numeric=True, multi_output=True)
        self.X_fit_ = X.copy()

        if self.n_components is None:
            self.n_components = min(X.shape)

        self._centerer = KernelFlexibleCenterer()
        K = self._get_kernel(X)

        if W is None:
            if Yhat is None:
<<<<<<< HEAD
                W = np.linalg.lstsq(K, Y, rcond=self.regularization_)[0]
=======
                W = (np.linalg.lstsq(K, Y, rcond=self.regularization_)[0]).reshape(
                    X.shape[0], -1
                )
>>>>>>> bb589aa3
            else:
                W = np.linalg.lstsq(K, Yhat, rcond=self.regularization_)[0]

        if Yhat is None:
            Yhat = K @ W

        self._fit(K, Yhat, W)

        self.ptk_ = self.pt__ @ K
        self.pty_ = self.pt__ @ Y

        if self.fit_inverse_transform:
            self.ptx_ = self.pt__ @ X

        self.pky_ = self.pkt_ @ self.pty_

        self.components_ = self.pkt_.T  # for sklearn compatibility
        return self

    def predict(self, X=None, T=None):
        """Predicts the property values"""

        check_is_fitted(self, ["pky_", "pty_"])

        if X is None and T is None:
            raise ValueError("Either X or T must be supplied.")

        if X is not None:
            X = check_array(X)
            K = self._get_kernel(X)
            return K @ self.pky_
        else:
            T = check_array(T)
            return T @ self.pty_

    def transform(self, X):
        """
        Apply dimensionality reduction to X.

        X is projected on the first principal components as determined by the
        modified Kernel PCovR distances.

        Parameters
        ----------
        X: array-like, shape (n_samples, n_features)
            New data, where n_samples is the number of samples
            and n_features is the number of features.

        """

        check_is_fitted(self, ["pkt_", "X_fit_"])

        X = check_array(X)
        K = self._get_kernel(X, self.X_fit_)
        return K @ self.pkt_

    def inverse_transform(self, T):
        """Transform input data back to its original space.

        .. math::

            \\mathbf{\\hat{X}} = \\mathbf{T} \\mathbf{P}_{TX}
                              = \\mathbf{K} \\mathbf{P}_{KT} \\mathbf{P}_{TX}


        Similar to KPCA, the original features are not always recoverable,
        as the projection is computed from the kernel features, not the original
        features, and the mapping between the original and kernel features
        is not one-to-one.

        Parameters
        ----------
        T: array-like, shape (n_samples, n_components)
            Projected data, where n_samples is the number of samples
            and n_components is the number of components.

        Returns
        -------
        X_original array-like, shape (n_samples, n_features)
        """

        return T @ self.ptx_

    def score(self, X, Y):
        """
        Computes the loss values for KPCovR on the given predictor and
        response variables. The loss in :math:`\\mathbf{K}` does not directly
        correspond to the loss minimized in KPCovR, as explained in `[Helfrecht, et al., 2020]
        <https://iopscience.iop.org/article/10.1088/2632-2153/aba9ef>`_.

        Arguments
        ---------
        X:              independent (predictor) variable
        Y:              dependent (response) variable

        Returns
        -------
        Lk:             KPCA loss, determined by the reconstruction of the kernel
        Ly:             KR loss

        """

        check_is_fitted(self, ["pkt_", "X_fit_"])

        X = check_array(X)
        K = self._get_kernel(X, self.X_fit_)

        k = K @ self.pkt_ @ self.ptk_
        y = K @ self.pky_

        Lkpca = np.linalg.norm(K - k) ** 2 / np.linalg.norm(K) ** 2
        Lkrr = np.linalg.norm(Y - y) ** 2 / np.linalg.norm(Y) ** 2

        return Lkpca, Lkrr<|MERGE_RESOLUTION|>--- conflicted
+++ resolved
@@ -202,9 +202,7 @@
         K = self._centerer.fit_transform(K)
         K_tilde = pcovr_kernel(mixing=self.mixing_, X=K, Y=Yhat, kernel="precomputed")
 
-        v, U = eig_solver(
-            K_tilde, tol=self.tol, n_components=self.n_components
-        )
+        v, U = eig_solver(K_tilde, tol=self.tol, n_components=self.n_components)
 
         P = (self.mixing_ * np.eye(K.shape[0])) + (1.0 - self.mixing_) * (W @ Yhat.T)
 
@@ -214,7 +212,9 @@
 
         T = K @ self.pkt_
 
-        self.pt__ = np.linalg.lstsq(T, np.eye(T.shape[0]), rcond=self.regularization_)[0]
+        self.pt__ = np.linalg.lstsq(T, np.eye(T.shape[0]), rcond=self.regularization_)[
+            0
+        ]
 
     def fit(self, X, Y, Yhat=None, W=None):
         """
@@ -264,13 +264,9 @@
 
         if W is None:
             if Yhat is None:
-<<<<<<< HEAD
-                W = np.linalg.lstsq(K, Y, rcond=self.regularization_)[0]
-=======
                 W = (np.linalg.lstsq(K, Y, rcond=self.regularization_)[0]).reshape(
                     X.shape[0], -1
                 )
->>>>>>> bb589aa3
             else:
                 W = np.linalg.lstsq(K, Yhat, rcond=self.regularization_)[0]
 
